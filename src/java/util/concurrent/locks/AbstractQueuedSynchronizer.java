/*
 * ORACLE PROPRIETARY/CONFIDENTIAL. Use is subject to license terms.
 *
 *
 *
 *
 *
 *
 *
 *
 *
 *
 *
 *
 *
 *
 *
 *
 *
 *
 *
 *
 */

/*
 *
 *
 *
 *
 *
 * Written by Doug Lea with assistance from members of JCP JSR-166
 * Expert Group and released to the public domain, as explained at
 * http://creativecommons.org/publicdomain/zero/1.0/
 */

package java.util.concurrent.locks;
import java.util.concurrent.TimeUnit;
import java.util.ArrayList;
import java.util.Collection;
import java.util.Date;
import sun.misc.Unsafe;

/**
 * Provides a framework for implementing blocking locks and related
 * synchronizers (semaphores, events, etc) that rely on
 * first-in-first-out (FIFO) wait queues.  This class is designed to
 * be a useful basis for most kinds of synchronizers that rely on a
 * single atomic {@code int} value to represent state. Subclasses
 * must define the protected methods that change this state, and which
 * define what that state means in terms of this object being acquired
 * or released.  Given these, the other methods in this class carry
 * out all queuing and blocking mechanics. Subclasses can maintain
 * other state fields, but only the atomically updated {@code int}
 * value manipulated using methods {@link #getState}, {@link
 * #setState} and {@link #compareAndSetState} is tracked with respect
 * to synchronization.
 *
 * <p>Subclasses should be defined as non-public internal helper
 * classes that are used to implement the synchronization properties
 * of their enclosing class.  Class
 * {@code AbstractQueuedSynchronizer} does not implement any
 * synchronization interface.  Instead it defines methods such as
 * {@link #acquireInterruptibly} that can be invoked as
 * appropriate by concrete locks and related synchronizers to
 * implement their public methods.
 *
 * <p>This class supports either or both a default <em>exclusive</em>
 * mode and a <em>shared</em> mode. When acquired in exclusive mode,
 * attempted acquires by other threads cannot succeed. Shared mode
 * acquires by multiple threads may (but need not) succeed. This class
 * does not &quot;understand&quot; these differences except in the
 * mechanical sense that when a shared mode acquire succeeds, the next
 * waiting thread (if one exists) must also determine whether it can
 * acquire as well. Threads waiting in the different modes share the
 * same FIFO queue. Usually, implementation subclasses support only
 * one of these modes, but both can come into play for example in a
 * {@link ReadWriteLock}. Subclasses that support only exclusive or
 * only shared modes need not define the methods supporting the unused mode.
 *
 * <p>This class defines a nested {@link ConditionObject} class that
 * can be used as a {@link Condition} implementation by subclasses
 * supporting exclusive mode for which method {@link
 * #isHeldExclusively} reports whether synchronization is exclusively
 * held with respect to the current thread, method {@link #release}
 * invoked with the current {@link #getState} value fully releases
 * this object, and {@link #acquire}, given this saved state value,
 * eventually restores this object to its previous acquired state.  No
 * {@code AbstractQueuedSynchronizer} method otherwise creates such a
 * condition, so if this constraint cannot be met, do not use it.  The
 * behavior of {@link ConditionObject} depends of course on the
 * semantics of its synchronizer implementation.
 *
 * <p>This class provides inspection, instrumentation, and monitoring
 * methods for the internal queue, as well as similar methods for
 * condition objects. These can be exported as desired into classes
 * using an {@code AbstractQueuedSynchronizer} for their
 * synchronization mechanics.
 *
 * <p>Serialization of this class stores only the underlying atomic
 * integer maintaining state, so deserialized objects have empty
 * thread queues. Typical subclasses requiring serializability will
 * define a {@code readObject} method that restores this to a known
 * initial state upon deserialization.
 *
 * <h3>Usage</h3>
 *
 * <p>To use this class as the basis of a synchronizer, redefine the
 * following methods, as applicable, by inspecting and/or modifying
 * the synchronization state using {@link #getState}, {@link
 * #setState} and/or {@link #compareAndSetState}:
 *
 * <ul>
 * <li> {@link #tryAcquire}
 * <li> {@link #tryRelease}
 * <li> {@link #tryAcquireShared}
 * <li> {@link #tryReleaseShared}
 * <li> {@link #isHeldExclusively}
 * </ul>
 *
 * Each of these methods by default throws {@link
 * UnsupportedOperationException}.  Implementations of these methods
 * must be internally thread-safe, and should in general be short and
 * not block. Defining these methods is the <em>only</em> supported
 * means of using this class. All other methods are declared
 * {@code final} because they cannot be independently varied.
 *
 * <p>You may also find the inherited methods from {@link
 * AbstractOwnableSynchronizer} useful to keep track of the thread
 * owning an exclusive synchronizer.  You are encouraged to use them
 * -- this enables monitoring and diagnostic tools to assist users in
 * determining which threads hold locks.
 *
 * <p>Even though this class is based on an internal FIFO queue, it
 * does not automatically enforce FIFO acquisition policies.  The core
 * of exclusive synchronization takes the form:
 *
 * <pre>
 * Acquire:
 *     while (!tryAcquire(arg)) {
 *        <em>enqueue thread if it is not already queued</em>;
 *        <em>possibly block current thread</em>;
 *     }
 *
 * Release:
 *     if (tryRelease(arg))
 *        <em>unblock the first queued thread</em>;
 * </pre>
 *
 * (Shared mode is similar but may involve cascading signals.)
 *
 * <p id="barging">Because checks in acquire are invoked before
 * enqueuing, a newly acquiring thread may <em>barge</em> ahead of
 * others that are blocked and queued.  However, you can, if desired,
 * define {@code tryAcquire} and/or {@code tryAcquireShared} to
 * disable barging by internally invoking one or more of the inspection
 * methods, thereby providing a <em>fair</em> FIFO acquisition order.
 * In particular, most fair synchronizers can define {@code tryAcquire}
 * to return {@code false} if {@link #hasQueuedPredecessors} (a method
 * specifically designed to be used by fair synchronizers) returns
 * {@code true}.  Other variations are possible.
 *
 * <p>Throughput and scalability are generally highest for the
 * default barging (also known as <em>greedy</em>,
 * <em>renouncement</em>, and <em>convoy-avoidance</em>) strategy.
 * While this is not guaranteed to be fair or starvation-free, earlier
 * queued threads are allowed to recontend before later queued
 * threads, and each recontention has an unbiased chance to succeed
 * against incoming threads.  Also, while acquires do not
 * &quot;spin&quot; in the usual sense, they may perform multiple
 * invocations of {@code tryAcquire} interspersed with other
 * computations before blocking.  This gives most of the benefits of
 * spins when exclusive synchronization is only briefly held, without
 * most of the liabilities when it isn't. If so desired, you can
 * augment this by preceding calls to acquire methods with
 * "fast-path" checks, possibly prechecking {@link #hasContended}
 * and/or {@link #hasQueuedThreads} to only do so if the synchronizer
 * is likely not to be contended.
 *
 * <p>This class provides an efficient and scalable basis for
 * synchronization in part by specializing its range of use to
 * synchronizers that can rely on {@code int} state, acquire, and
 * release parameters, and an internal FIFO wait queue. When this does
 * not suffice, you can build synchronizers from a lower level using
 * {@link java.util.concurrent.atomic atomic} classes, your own custom
 * {@link java.util.Queue} classes, and {@link LockSupport} blocking
 * support.
 *
 * <h3>Usage Examples</h3>
 *
 * <p>Here is a non-reentrant mutual exclusion lock class that uses
 * the value zero to represent the unlocked state, and one to
 * represent the locked state. While a non-reentrant lock
 * does not strictly require recording of the current owner
 * thread, this class does so anyway to make usage easier to monitor.
 * It also supports conditions and exposes
 * one of the instrumentation methods:
 *
 *  <pre> {@code
 * class Mutex implements Lock, java.io.Serializable {
 *
 *   // Our internal helper class
 *   private static class Sync extends AbstractQueuedSynchronizer {
 *     // Reports whether in locked state
 *     protected boolean isHeldExclusively() {
 *       return getState() == 1;
 *     }
 *
 *     // Acquires the lock if state is zero
 *     public boolean tryAcquire(int acquires) {
 *       assert acquires == 1; // Otherwise unused
 *       if (compareAndSetState(0, 1)) {
 *         setExclusiveOwnerThread(Thread.currentThread());
 *         return true;
 *       }
 *       return false;
 *     }
 *
 *     // Releases the lock by setting state to zero
 *     protected boolean tryRelease(int releases) {
 *       assert releases == 1; // Otherwise unused
 *       if (getState() == 0) throw new IllegalMonitorStateException();
 *       setExclusiveOwnerThread(null);
 *       setState(0);
 *       return true;
 *     }
 *
 *     // Provides a Condition
 *     Condition newCondition() { return new ConditionObject(); }
 *
 *     // Deserializes properly
 *     private void readObject(ObjectInputStream s)
 *         throws IOException, ClassNotFoundException {
 *       s.defaultReadObject();
 *       setState(0); // reset to unlocked state
 *     }
 *   }
 *
 *   // The sync object does all the hard work. We just forward to it.
 *   private final Sync sync = new Sync();
 *
 *   public void lock()                { sync.acquire(1); }
 *   public boolean tryLock()          { return sync.tryAcquire(1); }
 *   public void unlock()              { sync.release(1); }
 *   public Condition newCondition()   { return sync.newCondition(); }
 *   public boolean isLocked()         { return sync.isHeldExclusively(); }
 *   public boolean hasQueuedThreads() { return sync.hasQueuedThreads(); }
 *   public void lockInterruptibly() throws InterruptedException {
 *     sync.acquireInterruptibly(1);
 *   }
 *   public boolean tryLock(long timeout, TimeUnit unit)
 *       throws InterruptedException {
 *     return sync.tryAcquireNanos(1, unit.toNanos(timeout));
 *   }
 * }}</pre>
 *
 * <p>Here is a latch class that is like a
 * {@link java.util.concurrent.CountDownLatch CountDownLatch}
 * except that it only requires a single {@code signal} to
 * fire. Because a latch is non-exclusive, it uses the {@code shared}
 * acquire and release methods.
 *
 *  <pre> {@code
 * class BooleanLatch {
 *
 *   private static class Sync extends AbstractQueuedSynchronizer {
 *     boolean isSignalled() { return getState() != 0; }
 *
 *     protected int tryAcquireShared(int ignore) {
 *       return isSignalled() ? 1 : -1;
 *     }
 *
 *     protected boolean tryReleaseShared(int ignore) {
 *       setState(1);
 *       return true;
 *     }
 *   }
 *
 *   private final Sync sync = new Sync();
 *   public boolean isSignalled() { return sync.isSignalled(); }
 *   public void signal()         { sync.releaseShared(1); }
 *   public void await() throws InterruptedException {
 *     sync.acquireSharedInterruptibly(1);
 *   }
 * }}</pre>
 *
 * @since 1.5
 * @author Doug Lea
 *
 * 抽象队列式同步器
 *  - 为Java中几乎所有的锁和同步器提供一个同步基础类
 */
public abstract class AbstractQueuedSynchronizer
    extends AbstractOwnableSynchronizer
    implements java.io.Serializable {

    private static final long serialVersionUID = 7373984972572414691L;

    /**
     * Creates a new {@code AbstractQueuedSynchronizer} instance
     * with initial synchronization state of zero.
     */
    protected AbstractQueuedSynchronizer() { }

    /**
     * Wait queue node class.
     * 等待队列节点类
     *
     * <p>The wait queue is a variant of a "CLH" (Craig, Landin, and
     * Hagersten) lock queue. CLH locks are normally used for
     * spinlocks.  We instead use them for blocking synchronizers, but
     * use the same basic tactic of holding some of the control
     * information about a thread in the predecessor of its node.  A
     * "status" field in each node keeps track of whether a thread
     * should block.  A node is signalled when its predecessor
     * releases.  Each node of the queue otherwise serves as a
     * specific-notification-style monitor holding a single waiting
     * thread. The status field does NOT control whether threads are
     * granted locks etc though.  A thread may try to acquire if it is
     * first in the queue. But being first does not guarantee success;
     * it only gives the right to contend.  So the currently released
     * contender thread may need to rewait.
     * 该等待队列是CLH队列锁的变体，
     *
     * <p>To enqueue into a CLH lock, you atomically splice it in as new
     * tail. To dequeue, you just set the head field.
     * <pre>
     *      +------+  prev +-----+       +-----+
     * head |      | <---- |     | <---- |     |  tail
     *      +------+       +-----+       +-----+
     * </pre>
     *
     * <p>Insertion into a CLH queue requires only a single atomic
     * operation on "tail", so there is a simple atomic point of
     * demarcation from unqueued to queued. Similarly, dequeuing
     * involves only updating the "head". However, it takes a bit
     * more work for nodes to determine who their successors are,
     * in part to deal with possible cancellation due to timeouts
     * and interrupts.
     *
     * <p>The "prev" links (not used in original CLH locks), are mainly
     * needed to handle cancellation. If a node is cancelled, its
     * successor is (normally) relinked to a non-cancelled
     * predecessor. For explanation of similar mechanics in the case
     * of spin locks, see the papers by Scott and Scherer at
     * http://www.cs.rochester.edu/u/scott/synchronization/
     *
     * <p>We also use "next" links to implement blocking mechanics.
     * The thread id for each node is kept in its own node, so a
     * predecessor signals the next node to wake up by traversing
     * next link to determine which thread it is.  Determination of
     * successor must avoid races with newly queued nodes to set
     * the "next" fields of their predecessors.  This is solved
     * when necessary by checking backwards from the atomically
     * updated "tail" when a node's successor appears to be null.
     * (Or, said differently, the next-links are an optimization
     * so that we don't usually need a backward scan.)
     *
     * <p>Cancellation introduces some conservatism to the basic
     * algorithms.  Since we must poll for cancellation of other
     * nodes, we can miss noticing whether a cancelled node is
     * ahead or behind us. This is dealt with by always unparking
     * successors upon cancellation, allowing them to stabilize on
     * a new predecessor, unless we can identify an uncancelled
     * predecessor who will carry this responsibility.
     *
     * <p>CLH queues need a dummy header node to get started. But
     * we don't create them on construction, because it would be wasted
     * effort if there is never contention. Instead, the node
     * is constructed and head and tail pointers are set upon first
     * contention.
     *
     * <p>Threads waiting on Conditions use the same nodes, but
     * use an additional link. Conditions only need to link nodes
     * in simple (non-concurrent) linked queues because they are
     * only accessed when exclusively held.  Upon await, a node is
     * inserted into a condition queue.  Upon signal, the node is
     * transferred to the main queue.  A special value of status
     * field is used to mark which queue a node is on.
     *
     * <p>Thanks go to Dave Dice, Mark Moir, Victor Luchangco, Bill
     * Scherer and Michael Scott, along with members of JSR-166
     * expert group, for helpful ideas, discussions, and critiques
     * on the design of this class.
     *
     * 等待队列的节点类（双向链表的数据结构）
     *  - 线程
     *  - 队列中线程状态
     *  - 前驱和后继线程
     *
     * CLH
     */
    static final class Node {
        /** Marker to indicate a node is waiting in shared mode */
        // 线程的两种等待模式之一：共享等待模式
        static final Node SHARED = new Node();
        /** Marker to indicate a node is waiting in exclusive mode */
        // // 线程的两种等待模式之一：互斥等待模式
        static final Node EXCLUSIVE = null;

        /** waitStatus value to indicate thread has cancelled */
        //  线程在队列中的状态枚举
        // 表示线程的获锁请求已经【取消】
        static final int CANCELLED =  1;
        /** waitStatus value to indicate successor's thread needs unparking */
        // 表示该线程一切都准备好了,就等待锁空闲出来给我
        static final int SIGNAL    = -1;
        /** waitStatus value to indicate thread is waiting on condition */
        // 表示线程等待某一个条件（Condition）被满足
        static final int CONDITION = -2;
        /**
         * waitStatus value to indicate the next acquireShared should
         * unconditionally propagate
         */
        // 当线程处在“SHARED”模式时，该字段才会被使用上
        static final int PROPAGATE = -3;

        /**
         * Status field, taking on only the values:
         *   SIGNAL:     The successor of this node is (or will soon be)
         *               blocked (via park), so the current node must
         *               unpark its successor when it releases or
         *               cancels. To avoid races, acquire methods must
         *               first indicate they need a signal,
         *               then retry the atomic acquire, and then,
         *               on failure, block.
         *   CANCELLED:  This node is cancelled due to timeout or interrupt.
         *               Nodes never leave this state. In particular,
         *               a thread with cancelled node never again blocks.
         *   CONDITION:  This node is currently on a condition queue.
         *               It will not be used as a sync queue node
         *               until transferred, at which time the status
         *               will be set to 0. (Use of this value here has
         *               nothing to do with the other uses of the
         *               field, but simplifies mechanics.)
         *   PROPAGATE:  A releaseShared should be propagated to other
         *               nodes. This is set (for head node only) in
         *               doReleaseShared to ensure propagation
         *               continues, even if other operations have
         *               since intervened.
         *   0:          None of the above
         *
         * The values are arranged numerically to simplify use.
         * Non-negative values mean that a node doesn't need to
         * signal. So, most code doesn't need to check for particular
         * values, just for sign.
         *
         * The field is initialized to 0 for normal sync nodes, and
         * CONDITION for condition nodes.  It is modified using CAS
         * (or when possible, unconditional volatile writes).
         *
         * 表示线程在队列中的状态，其值就是上述提到的CANCELLED、SIGNAL、CONDITION、PROPAGATE
         */
        volatile int waitStatus;

        /**
         * Link to predecessor node that current node/thread relies on
         * for checking waitStatus. Assigned during enqueuing, and nulled
         * out (for sake of GC) only upon dequeuing.  Also, upon
         * cancellation of a predecessor, we short-circuit while
         * finding a non-cancelled one, which will always exist
         * because the head node is never cancelled: A node becomes
         * head only as a result of successful acquire. A
         * cancelled thread never succeeds in acquiring, and a thread only
         * cancels itself, not any other node.
         *
         * 前驱节点
         */
        volatile Node prev;

        /**
         * Link to the successor node that the current node/thread
         * unparks upon release. Assigned during enqueuing, adjusted
         * when bypassing cancelled predecessors, and nulled out (for
         * sake of GC) when dequeued.  The enq operation does not
         * assign next field of a predecessor until after attachment,
         * so seeing a null next field does not necessarily mean that
         * node is at end of queue. However, if a next field appears
         * to be null, we can scan prev's from the tail to
         * double-check.  The next field of cancelled nodes is set to
         * point to the node itself instead of null, to make life
         * easier for isOnSyncQueue.
         *
         * 后驱节点
         */
        volatile Node next;

        /**
         * The thread that enqueued this node.  Initialized on
         * construction and nulled out after use.
         *
         * 表示该节点的线程
         */
        volatile Thread thread;

        /**
         * Link to next node waiting on condition, or the special
         * value SHARED.  Because condition queues are accessed only
         * when holding in exclusive mode, we just need a simple
         * linked queue to hold nodes while they are waiting on
         * conditions. They are then transferred to the queue to
         * re-acquire. And because conditions can only be exclusive,
         * we save a field by using special value to indicate shared
         * mode.
         *
         * 表示等待condition条件的Node节点。
         */
        Node nextWaiter;

        /**
         * Returns true if node is waiting in shared mode.
<<<<<<< HEAD
         * 是否是【共享模式】
=======
         * 是否是共享模式
>>>>>>> ef99e317
         */
        final boolean isShared() {
            return nextWaiter == SHARED;
        }

        /**
         * Returns previous node, or throws NullPointerException if null.
         * Use when predecessor cannot be null.  The null check could
         * be elided, but is present to help the VM.
         *
         * @return the predecessor of this node
         *
<<<<<<< HEAD
         * 获取前驱节点
=======
         * 获取前一个节点
>>>>>>> ef99e317
         */
        final Node predecessor() throws NullPointerException {
            Node p = prev;
            if (p == null)
                throw new NullPointerException();
            else
                return p;
        }

        Node() {    // Used to establish initial head or SHARED marker
        }

        Node(Thread thread, Node mode) {     // Used by addWaiter
            this.nextWaiter = mode;
            this.thread = thread;
        }

        Node(Thread thread, int waitStatus) { // Used by Condition
            this.waitStatus = waitStatus;
            this.thread = thread;
        }
    }


    /**
     * head、tail、state被volatile关键字修饰，保证其修改之后的可见性，然后再加上 + CAS机制 确保了线程安全
     */

    /**
     * Head of the wait queue, lazily initialized.  Except for
     * initialization, it is modified only via method setHead.  Note:
     * If head exists, its waitStatus is guaranteed not to be
     * CANCELLED.
     *
<<<<<<< HEAD
     * 等待队列的头部节点(延迟初始化，仅仅方法{@link #setHead(Node)} 被修改))
=======
     * 队列的头节点
>>>>>>> ef99e317
     */
    private transient volatile Node head;

    /**
     * Tail of the wait queue, lazily initialized.  Modified only via
     * method enq to add new wait node.
<<<<<<< HEAD
     *
     * 等待队列的尾部节点(延迟初始化，仅仅方法{@link #enq(Node)} 中添加新的等待节点时被修改)
=======
     * 队列的尾节点
>>>>>>> ef99e317
     */
    private transient volatile Node tail;

    /**
     * The synchronization state.
     *
     * 控制加锁/解锁的状态变量
     *  - status == 0; 表示没有任何线程持有该锁；
     *  - 可重入性的实现：加锁+1；解锁-1；
     */
    private volatile int state;

    /**
     * Returns the current value of synchronization state.
     * This operation has memory semantics of a {@code volatile} read.
     * @return current state value
     */
    protected final int getState() {
        return state;
    }

    /**
     * Sets the value of synchronization state.
     * This operation has memory semantics of a {@code volatile} write.
     * @param newState the new state value
     */
    protected final void setState(int newState) {
        state = newState;
    }

    /**
     * Atomically sets synchronization state to the given updated
     * value if the current state value equals the expected value.
     * This operation has memory semantics of a {@code volatile} read
     * and write.
     *
     * @param expect the expected value
     * @param update the new value
     * @return {@code true} if successful. False return indicates that the actual
     *         value was not equal to the expected value.
     *
     * 比较更新state
     * CAS（比较更新）
     */
    protected final boolean compareAndSetState(int expect, int update) {
        // See below for intrinsics setup to support this
        return unsafe.compareAndSwapInt(this, stateOffset, expect, update);
    }

    // Queuing utilities

    /**
     * The number of nanoseconds for which it is faster to spin
     * rather than to use timed park. A rough estimate suffices
     * to improve responsiveness with very short timeouts.
     */
    static final long spinForTimeoutThreshold = 1000L;

    /**
     * Inserts node into queue, initializing if necessary. See picture above.
     * 将节点插入队列，必要时进行初始化.
     *
     * @param node the node to insert
     * @return node's predecessor
     */
    private Node enq(final Node node) {
        // 无线循环
        for (;;) {
            Node t = tail;
            // tail为null，说明还没初始化，此时需要进行初始化工作(tail的初始化只能在这里)
            if (t == null) { // Must initialize
                if (compareAndSetHead(new Node()))
                    tail = head;
            } else {
                // 将当前线程节点作为tail节点加入到等待队列中
                node.prev = t;
                if (compareAndSetTail(t, node)) {
                    t.next = node;
                    return t;
                }
            }
        }
    }

    /**
     * Creates and enqueues node for current thread and given mode.
     * 为当前线程和给定模式创建和排队节点。
     *
     * @param mode Node.EXCLUSIVE for exclusive, Node.SHARED for shared
     * @return the new node
     *
     *  添加节点到等待队列中
     */
    private Node addWaiter(Node mode) {
        // 封装当期线程和模式为新的节点，并将其加入到队列中
        Node node = new Node(Thread.currentThread(), mode);
        // Try the fast path of enq; backup to full enq on failure
        Node pred = tail;
        if (pred != null) {
            node.prev = pred;
            if (compareAndSetTail(pred, node)) {
                pred.next = node;
                return node;
            }
        }
        enq(node);
        return node;
    }

    /**
     * Sets head of queue to be node, thus dequeuing. Called only by
     * acquire methods.  Also nulls out unused fields for sake of GC
     * and to suppress unnecessary signals and traversals.
     *
     * @param node the node
     */
    private void setHead(Node node) {
        head = node;
        node.thread = null;
        node.prev = null;
    }

    /**
     * Wakes up node's successor, if one exists.
     *
     * @param node the node
     * 唤醒线程
     */
    private void unparkSuccessor(Node node) {
        /*
         * If status is negative (i.e., possibly needing signal) try
         * to clear in anticipation of signalling.  It is OK if this
         * fails or if status is changed by waiting thread.
         */
        int ws = node.waitStatus;
        if (ws < 0)
            compareAndSetWaitStatus(node, ws, 0);

        /*
         * Thread to unpark is held in successor, which is normally
         * just the next node.  But if cancelled or apparently null,
         * traverse backwards from tail to find the actual
         * non-cancelled successor.
         *
         * 如果head节点的下一个阶段是null或者被cancele了（status > 0）
         * 那么就从队列的尾巴往前找，找到一个最前面的并且状态不是被cancelled的线程
         * 至于为什么要从后往前找，不是从前往后找（不清楚？？）
         */
        Node s = node.next;
        if (s == null || s.waitStatus > 0) {
            s = null;
            for (Node t = tail; t != null && t != node; t = t.prev)
                if (t.waitStatus <= 0)
                    s = t;
        }
        // 将找到的队列中符合条件的第一个线程"唤醒"
        if (s != null)
            LockSupport.unpark(s.thread);
    }

    /**
     * Release action for shared mode -- signals successor and ensures
     * propagation. (Note: For exclusive mode, release just amounts
     * to calling unparkSuccessor of head if it needs signal.)
     */
    private void doReleaseShared() {
        /*
         * Ensure that a release propagates, even if there are other
         * in-progress acquires/releases.  This proceeds in the usual
         * way of trying to unparkSuccessor of head if it needs
         * signal. But if it does not, status is set to PROPAGATE to
         * ensure that upon release, propagation continues.
         * Additionally, we must loop in case a new node is added
         * while we are doing this. Also, unlike other uses of
         * unparkSuccessor, we need to know if CAS to reset status
         * fails, if so rechecking.
         */
        for (;;) {
            Node h = head;
            if (h != null && h != tail) {
                int ws = h.waitStatus;
                if (ws == Node.SIGNAL) {
                    if (!compareAndSetWaitStatus(h, Node.SIGNAL, 0))
                        continue;            // loop to recheck cases
                    unparkSuccessor(h);
                }
                else if (ws == 0 &&
                         !compareAndSetWaitStatus(h, 0, Node.PROPAGATE))
                    continue;                // loop on failed CAS
            }
            if (h == head)                   // loop if head changed
                break;
        }
    }

    /**
     * Sets head of queue, and checks if successor may be waiting
     * in shared mode, if so propagating if either propagate > 0 or
     * PROPAGATE status was set.
     *
     * @param node the node
     * @param propagate the return value from a tryAcquireShared
     */
    private void setHeadAndPropagate(Node node, int propagate) {
        Node h = head; // Record old head for check below
        setHead(node);
        /*
         * Try to signal next queued node if:
         *   Propagation was indicated by caller,
         *     or was recorded (as h.waitStatus either before
         *     or after setHead) by a previous operation
         *     (note: this uses sign-check of waitStatus because
         *      PROPAGATE status may transition to SIGNAL.)
         * and
         *   The next node is waiting in shared mode,
         *     or we don't know, because it appears null
         *
         * The conservatism in both of these checks may cause
         * unnecessary wake-ups, but only when there are multiple
         * racing acquires/releases, so most need signals now or soon
         * anyway.
         */
        if (propagate > 0 || h == null || h.waitStatus < 0 ||
            (h = head) == null || h.waitStatus < 0) {
            Node s = node.next;
            if (s == null || s.isShared())
                doReleaseShared();
        }
    }

    // Utilities for various versions of acquire

    /**
     * Cancels an ongoing attempt to acquire.
     *
     * @param node the node
     */
    private void cancelAcquire(Node node) {
        // Ignore if node doesn't exist
        if (node == null)
            return;

        node.thread = null;

        // Skip cancelled predecessors
        Node pred = node.prev;
        while (pred.waitStatus > 0)
            node.prev = pred = pred.prev;

        // predNext is the apparent node to unsplice. CASes below will
        // fail if not, in which case, we lost race vs another cancel
        // or signal, so no further action is necessary.
        Node predNext = pred.next;

        // Can use unconditional write instead of CAS here.
        // After this atomic step, other Nodes can skip past us.
        // Before, we are free of interference from other threads.
        node.waitStatus = Node.CANCELLED;

        // If we are the tail, remove ourselves.
        if (node == tail && compareAndSetTail(node, pred)) {
            compareAndSetNext(pred, predNext, null);
        } else {
            // If successor needs signal, try to set pred's next-link
            // so it will get one. Otherwise wake it up to propagate.
            int ws;
            if (pred != head &&
                ((ws = pred.waitStatus) == Node.SIGNAL ||
                 (ws <= 0 && compareAndSetWaitStatus(pred, ws, Node.SIGNAL))) &&
                pred.thread != null) {
                Node next = node.next;
                if (next != null && next.waitStatus <= 0)
                    compareAndSetNext(pred, predNext, next);
            } else {
                unparkSuccessor(node);
            }

            node.next = node; // help GC
        }
    }

    /**
     * Checks and updates status for a node that failed to acquire.
     * Returns true if thread should block. This is the main signal
     * control in all acquire loops.  Requires that pred == node.prev.
     *
     * @param pred node's predecessor holding status; node节点的前驱节点
     * @param node the node
     * @return {@code true} if thread should block; node的线程是应该阻塞
     *
     * 检查并更新获取失败的节点的状态，如果是阻塞线程，返回true
     */
    private static boolean shouldParkAfterFailedAcquire(Node pred, Node node) {
        // 前驱节点的线程等待状态
        int ws = pred.waitStatus;
        if (ws == Node.SIGNAL) // 表示该线程一切都准备好了,就等待锁空闲出来给我
            /*
             * This node has already set status asking a release
             * to signal it, so it can safely park.
             */
            return true;
        if (ws > 0) { // 即ws == Node.CANCELLED（表示线程的获锁请求已经【取消】）
            /*
             * Predecessor was cancelled. Skip over predecessors and
             * indicate retry.
             * 前驱节点已经被取消，跳过前驱节点并重试
             */
            do {
                node.prev = pred = pred.prev;
            } while (pred.waitStatus > 0);
            pred.next = node;
        } else {
            /*
             * waitStatus must be 0 or PROPAGATE.  Indicate that we
             * need a signal, but don't park yet.  Caller will need to
             * retry to make sure it cannot acquire before parking.
             * CAS 比较设置waitStatus为Node.SIGNAL
             */
            compareAndSetWaitStatus(pred, ws, Node.SIGNAL);
        }
        return false;
    }

    /**
     * Convenience method to interrupt current thread.
     */
    static void selfInterrupt() {
        Thread.currentThread().interrupt();
    }

    /**
     * Convenience method to park and then check if interrupted
     *
     * @return {@code true} if interrupted
     *
     * 中断线程
     */
    private final boolean parkAndCheckInterrupt() {
        LockSupport.park(this);
        return Thread.interrupted();
    }

    /*
     * Various flavors of acquire, varying in exclusive/shared and
     * control modes.  Each is mostly the same, but annoyingly
     * different.  Only a little bit of factoring is possible due to
     * interactions of exception mechanics (including ensuring that we
     * cancel if tryAcquire throws exception) and other control, at
     * least not without hurting performance too much.
     */

    /**
     * Acquires in exclusive uninterruptible mode for thread already in
     * queue. Used by condition wait methods as well as acquire.
     *
     * @param node the node
     * @param arg the acquire argument
     * @return {@code true} if interrupted while waiting
     *
     * 对已经排队中的线程进行"获锁"操作。
     */
    final boolean acquireQueued(final Node node, int arg) {
        boolean failed = true;
        try {
            boolean interrupted = false;
            // 无限循环
            for (;;) {
                // 当前节点的前驱节点是head的时候，就可以尝试获取占用资源(tryAcquire(arg))
                final Node p = node.predecessor();
                if (p == head && tryAcquire(arg)) {
                    setHead(node);
                    p.next = null; // help GC
                    failed = false;
                    return interrupted;
                }

                // 如果获取失败，判断是否可以休息，可以的话就进入waiting状态，直到被uppark().
                if (shouldParkAfterFailedAcquire(p, node) &&
                    parkAndCheckInterrupt())
                    interrupted = true;
            }
        } finally {
            if (failed)
                cancelAcquire(node);
        }
    }

    /**
     * Acquires in exclusive interruptible mode.
     * @param arg the acquire argument
     */
    private void doAcquireInterruptibly(int arg)
        throws InterruptedException {
        final Node node = addWaiter(Node.EXCLUSIVE);
        boolean failed = true;
        try {
            for (;;) {
                final Node p = node.predecessor();
                if (p == head && tryAcquire(arg)) {
                    setHead(node);
                    p.next = null; // help GC
                    failed = false;
                    return;
                }
                if (shouldParkAfterFailedAcquire(p, node) &&
                    parkAndCheckInterrupt())
                    throw new InterruptedException();
            }
        } finally {
            if (failed)
                cancelAcquire(node);
        }
    }

    /**
     * Acquires in exclusive timed mode.
     *
     * @param arg the acquire argument
     * @param nanosTimeout max wait time
     * @return {@code true} if acquired
     */
    private boolean doAcquireNanos(int arg, long nanosTimeout)
            throws InterruptedException {
        if (nanosTimeout <= 0L)
            return false;
        final long deadline = System.nanoTime() + nanosTimeout;
        final Node node = addWaiter(Node.EXCLUSIVE);
        boolean failed = true;
        try {
            for (;;) {
                final Node p = node.predecessor();
                if (p == head && tryAcquire(arg)) {
                    setHead(node);
                    p.next = null; // help GC
                    failed = false;
                    return true;
                }
                nanosTimeout = deadline - System.nanoTime();
                if (nanosTimeout <= 0L)
                    return false;
                if (shouldParkAfterFailedAcquire(p, node) &&
                    nanosTimeout > spinForTimeoutThreshold)
                    LockSupport.parkNanos(this, nanosTimeout);
                if (Thread.interrupted())
                    throw new InterruptedException();
            }
        } finally {
            if (failed)
                cancelAcquire(node);
        }
    }

    /**
     * Acquires in shared uninterruptible mode.
     * @param arg the acquire argument
     */
    private void doAcquireShared(int arg) {
        final Node node = addWaiter(Node.SHARED);
        boolean failed = true;
        try {
            boolean interrupted = false;
            for (;;) {
                final Node p = node.predecessor();
                if (p == head) {
                    int r = tryAcquireShared(arg);
                    if (r >= 0) {
                        setHeadAndPropagate(node, r);
                        p.next = null; // help GC
                        if (interrupted)
                            selfInterrupt();
                        failed = false;
                        return;
                    }
                }
                if (shouldParkAfterFailedAcquire(p, node) &&
                    parkAndCheckInterrupt())
                    interrupted = true;
            }
        } finally {
            if (failed)
                cancelAcquire(node);
        }
    }

    /**
     * Acquires in shared interruptible mode.
     * @param arg the acquire argument
     * 在Shared模式下【获取】，可中断
     */
    private void doAcquireSharedInterruptibly(int arg)
        throws InterruptedException {
        // 创建一个等待节点
        final Node node = addWaiter(Node.SHARED);
        boolean failed = true;
        try {
            for (;;) {
                final Node p = node.predecessor();
                if (p == head) {
                    int r = tryAcquireShared(arg);
                    if (r >= 0) {
                        setHeadAndPropagate(node, r);
                        p.next = null; // help GC
                        failed = false;
                        return;
                    }
                }

                // 中断
                if (shouldParkAfterFailedAcquire(p, node) &&
                    parkAndCheckInterrupt())
                    throw new InterruptedException();
            }
        } finally {
            if (failed)
                cancelAcquire(node);
        }
    }

    /**
     * Acquires in shared timed mode.
     *
     * @param arg the acquire argument
     * @param nanosTimeout max wait time
     * @return {@code true} if acquired
     */
    private boolean doAcquireSharedNanos(int arg, long nanosTimeout)
            throws InterruptedException {
        if (nanosTimeout <= 0L)
            return false;
        final long deadline = System.nanoTime() + nanosTimeout;
        final Node node = addWaiter(Node.SHARED);
        boolean failed = true;
        try {
            for (;;) {
                final Node p = node.predecessor();
                if (p == head) {
                    int r = tryAcquireShared(arg);
                    if (r >= 0) {
                        setHeadAndPropagate(node, r);
                        p.next = null; // help GC
                        failed = false;
                        return true;
                    }
                }
                nanosTimeout = deadline - System.nanoTime();
                if (nanosTimeout <= 0L)
                    return false;
                if (shouldParkAfterFailedAcquire(p, node) &&
                    nanosTimeout > spinForTimeoutThreshold)
                    LockSupport.parkNanos(this, nanosTimeout);
                if (Thread.interrupted())
                    throw new InterruptedException();
            }
        } finally {
            if (failed)
                cancelAcquire(node);
        }
    }

    // Main exported methods

    /**
     * 以下是子类需要实现的类
     *
     * {@link AbstractQueuedSynchronizer#tryAcquire(int)}
     * {@link AbstractQueuedSynchronizer#tryRelease(int)}
     * {@link AbstractQueuedSynchronizer#tryAcquireShared(int)}
     * {@link AbstractQueuedSynchronizer#tryReleaseShared(int)}
     * {@link AbstractQueuedSynchronizer#isHeldExclusively()}
     *
     * 为什么不直接定义成抽象类呢？
     *      - 子类并不需要实现所有的方法
     *
     */

    /**
     * Attempts to acquire in exclusive mode. This method should query
     * if the state of the object permits it to be acquired in the
     * exclusive mode, and if so to acquire it.
     *
     * <p>This method is always invoked by the thread performing
     * acquire.  If this method reports failure, the acquire method
     * may queue the thread, if it is not already queued, until it is
     * signalled by a release from some other thread. This can be used
     * to implement method {@link Lock#tryLock()}.
     *
     * <p>The default
     * implementation throws {@link UnsupportedOperationException}.
     *
     * @param arg the acquire argument. This value is always the one
     *        passed to an acquire method, or is the value saved on entry
     *        to a condition wait.  The value is otherwise uninterpreted
     *        and can represent anything you like.
     * @return {@code true} if successful. Upon success, this object has
     *         been acquired.
     * @throws IllegalMonitorStateException if acquiring would place this
     *         synchronizer in an illegal state. This exception must be
     *         thrown in a consistent fashion for synchronization to work
     *         correctly.
     * @throws UnsupportedOperationException if exclusive mode is not supported
     *
     * 【互斥模式】下使用：尝试获取锁
     *  - 试图以独占模式获取。该方法应该查询对象的状态是否允许以独占模式获取它，如果允许，则获取它。
     */
    protected boolean tryAcquire(int arg) {
        throw new UnsupportedOperationException();
    }

    /**
     * Attempts to set the state to reflect a release in exclusive
     * mode.
     *
     * <p>This method is always invoked by the thread performing release.
     *
     * <p>The default implementation throws
     * {@link UnsupportedOperationException}.
     *
     * @param arg the release argument. This value is always the one
     *        passed to a release method, or the current state value upon
     *        entry to a condition wait.  The value is otherwise
     *        uninterpreted and can represent anything you like.
     * @return {@code true} if this object is now in a fully released
     *         state, so that any waiting threads may attempt to acquire;
     *         and {@code false} otherwise.
     * @throws IllegalMonitorStateException if releasing would place this
     *         synchronizer in an illegal state. This exception must be
     *         thrown in a consistent fashion for synchronization to work
     *         correctly.
     * @throws UnsupportedOperationException if exclusive mode is not supported
     *
     * 【互斥模式】下使用：尝试释放锁
     */
    protected boolean tryRelease(int arg) {
        throw new UnsupportedOperationException();
    }

    /**
     * Attempts to acquire in shared mode. This method should query if
     * the state of the object permits it to be acquired in the shared
     * mode, and if so to acquire it.
     *
     * 尝试以共享模式获取。此方法应该查询对象的状态是否允许以共享模式获取它，如果允许，则获取它。
     *
     * <p>This method is always invoked by the thread performing
     * acquire.  If this method reports failure, the acquire method
     * may queue the thread, if it is not already queued, until it is
     * signalled by a release from some other thread.
     *
     * <p>The default implementation throws {@link
     * UnsupportedOperationException}.
     *
     * @param arg the acquire argument. This value is always the one
     *        passed to an acquire method, or is the value saved on entry
     *        to a condition wait.  The value is otherwise uninterpreted
     *        and can represent anything you like.
     * @return a negative value on failure; zero if acquisition in shared
     *         mode succeeded but no subsequent shared-mode acquire can
     *         succeed; and a positive value if acquisition in shared
     *         mode succeeded and subsequent shared-mode acquires might
     *         also succeed, in which case a subsequent waiting thread
     *         must check availability. (Support for three different
     *         return values enables this method to be used in contexts
     *         where acquires only sometimes act exclusively.)  Upon
     *         success, this object has been acquired.
     * @throws IllegalMonitorStateException if acquiring would place this
     *         synchronizer in an illegal state. This exception must be
     *         thrown in a consistent fashion for synchronization to work
     *         correctly.
     * @throws UnsupportedOperationException if shared mode is not supported
<<<<<<< HEAD
     *
     * 尝试以【共享模式】获取。此方法应该查询对象的状态是否允许以共享模式获取它，如果允许，则获取它。
=======
     * 【共享模式】下使用：尝试获取锁
>>>>>>> ef99e317
     */
    protected int tryAcquireShared(int arg) {
        throw new UnsupportedOperationException();
    }

    /**
     * Attempts to set the state to reflect a release in shared mode.
     *
     * <p>This method is always invoked by the thread performing release.
     *
     * <p>The default implementation throws
     * {@link UnsupportedOperationException}.
     *
     * @param arg the release argument. This value is always the one
     *        passed to a release method, or the current state value upon
     *        entry to a condition wait.  The value is otherwise
     *        uninterpreted and can represent anything you like.
     * @return {@code true} if this release of shared mode may permit a
     *         waiting acquire (shared or exclusive) to succeed; and
     *         {@code false} otherwise
     * @throws IllegalMonitorStateException if releasing would place this
     *         synchronizer in an illegal state. This exception must be
     *         thrown in a consistent fashion for synchronization to work
     *         correctly.
     * @throws UnsupportedOperationException if shared mode is not supported
<<<<<<< HEAD
     *
     * 【共享模式】- 尝试释放锁
     *  - 尝试设置状态以反映共享模式下的(锁)释放。
=======
     * 【共享模式】下使用：尝试释放锁
>>>>>>> ef99e317
     */
    protected boolean tryReleaseShared(int arg) {
        throw new UnsupportedOperationException();
    }

    /**
     * Returns {@code true} if synchronization is held exclusively with
     * respect to the current (calling) thread.  This method is invoked
     * upon each call to a non-waiting {@link ConditionObject} method.
     * (Waiting methods instead invoke {@link #release}.)
     *
     * <p>The default implementation throws {@link
     * UnsupportedOperationException}. This method is invoked
     * internally only within {@link ConditionObject} methods, so need
     * not be defined if conditions are not used.
     *
     * @return {@code true} if synchronization is held exclusively;
     *         {@code false} otherwise
     * @throws UnsupportedOperationException if conditions are not supported
     *
     * 如果当前线程独占这锁, 返回true
     */
    protected boolean isHeldExclusively() {
        throw new UnsupportedOperationException();
    }

    /**
     * Acquires in exclusive mode, ignoring interrupts.  Implemented
     * by invoking at least once {@link #tryAcquire},
     * returning on success.  Otherwise the thread is queued, possibly
     * repeatedly blocking and unblocking, invoking {@link
     * #tryAcquire} until success.  This method can be used
     * to implement method {@link Lock#lock}.
     *
     * @param arg the acquire argument.  This value is conveyed to
     *        {@link #tryAcquire} but is otherwise uninterpreted and
     *        can represent anything you like.
     *
     * 获取锁
     */
    public final void acquire(int arg) {
        // addWaiter(Node.EXCLUSIVE) 方法对获锁失败的线程放入到队列中排队等待，
        // acquireQueued()方法对已经排队中的线程进行"获锁"操作。
        // 简单来说：就是一个线程获取锁失败，被放到了线程等待队列中，而 acquireQueued方法就是把放入队列中的这个线程不断进行"获锁"，直到它"成功获锁"或者不再需要锁（如被中断）
        if (!tryAcquire(arg) &&
            acquireQueued(addWaiter(Node.EXCLUSIVE), arg))
            selfInterrupt();
    }

    /**
     * Acquires in exclusive mode, aborting if interrupted.
     * Implemented by first checking interrupt status, then invoking
     * at least once {@link #tryAcquire}, returning on
     * success.  Otherwise the thread is queued, possibly repeatedly
     * blocking and unblocking, invoking {@link #tryAcquire}
     * until success or the thread is interrupted.  This method can be
     * used to implement method {@link Lock#lockInterruptibly}.
     *
     * @param arg the acquire argument.  This value is conveyed to
     *        {@link #tryAcquire} but is otherwise uninterpreted and
     *        can represent anything you like.
     * @throws InterruptedException if the current thread is interrupted
     */
    public final void acquireInterruptibly(int arg)
            throws InterruptedException {
        if (Thread.interrupted())
            throw new InterruptedException();
        if (!tryAcquire(arg))
            doAcquireInterruptibly(arg);
    }

    /**
     * Attempts to acquire in exclusive mode, aborting if interrupted,
     * and failing if the given timeout elapses.  Implemented by first
     * checking interrupt status, then invoking at least once {@link
     * #tryAcquire}, returning on success.  Otherwise, the thread is
     * queued, possibly repeatedly blocking and unblocking, invoking
     * {@link #tryAcquire} until success or the thread is interrupted
     * or the timeout elapses.  This method can be used to implement
     * method {@link Lock#tryLock(long, TimeUnit)}.
     *
     * @param arg the acquire argument.  This value is conveyed to
     *        {@link #tryAcquire} but is otherwise uninterpreted and
     *        can represent anything you like.
     * @param nanosTimeout the maximum number of nanoseconds to wait
     * @return {@code true} if acquired; {@code false} if timed out
     * @throws InterruptedException if the current thread is interrupted
     */
    public final boolean tryAcquireNanos(int arg, long nanosTimeout)
            throws InterruptedException {
        if (Thread.interrupted())
            throw new InterruptedException();
        return tryAcquire(arg) ||
            doAcquireNanos(arg, nanosTimeout);
    }

    /**
     * Releases in exclusive mode.  Implemented by unblocking one or
     * more threads if {@link #tryRelease} returns true.
     * This method can be used to implement method {@link Lock#unlock}.
     *
     * @param arg the release argument.  This value is conveyed to
     *        {@link #tryRelease} but is otherwise uninterpreted and
     *        can represent anything you like.
     * @return the value returned from {@link #tryRelease}
     *
     * 释放锁
     */
    public final boolean release(int arg) {
        if (tryRelease(arg)) {
            Node h = head;
            // unparkSuccessor(h) 唤醒线程
            if (h != null && h.waitStatus != 0)
                unparkSuccessor(h);
            return true;
        }
        return false;
    }

    /**
     * Acquires in shared mode, ignoring interrupts.  Implemented by
     * first invoking at least once {@link #tryAcquireShared},
     * returning on success.  Otherwise the thread is queued, possibly
     * repeatedly blocking and unblocking, invoking {@link
     * #tryAcquireShared} until success.
     *
     * @param arg the acquire argument.  This value is conveyed to
     *        {@link #tryAcquireShared} but is otherwise uninterpreted
     *        and can represent anything you like.
     */
    public final void acquireShared(int arg) {
        if (tryAcquireShared(arg) < 0)
            doAcquireShared(arg);
    }

    /**
     * Acquires in shared mode, aborting if interrupted.  Implemented
     * by first checking interrupt status, then invoking at least once
     * {@link #tryAcquireShared}, returning on success.  Otherwise the
     * thread is queued, possibly repeatedly blocking and unblocking,
     * invoking {@link #tryAcquireShared} until success or the thread
     * is interrupted.
     * @param arg the acquire argument.
     * This value is conveyed to {@link #tryAcquireShared} but is
     * otherwise uninterpreted and can represent anything
     * you like.
     * @throws InterruptedException if the current thread is interrupted
     */
    public final void acquireSharedInterruptibly(int arg)
            throws InterruptedException {
        if (Thread.interrupted())
            throw new InterruptedException();
        // 尝试获取锁未成功，执行doAcquireSharedInterruptibly
        if (tryAcquireShared(arg) < 0)
            doAcquireSharedInterruptibly(arg);
    }

    /**
     * Attempts to acquire in shared mode, aborting if interrupted, and
     * failing if the given timeout elapses.  Implemented by first
     * checking interrupt status, then invoking at least once {@link
     * #tryAcquireShared}, returning on success.  Otherwise, the
     * thread is queued, possibly repeatedly blocking and unblocking,
     * invoking {@link #tryAcquireShared} until success or the thread
     * is interrupted or the timeout elapses.
     *
     * @param arg the acquire argument.  This value is conveyed to
     *        {@link #tryAcquireShared} but is otherwise uninterpreted
     *        and can represent anything you like.
     * @param nanosTimeout the maximum number of nanoseconds to wait
     * @return {@code true} if acquired; {@code false} if timed out
     * @throws InterruptedException if the current thread is interrupted
     */
    public final boolean tryAcquireSharedNanos(int arg, long nanosTimeout)
            throws InterruptedException {
        if (Thread.interrupted())
            throw new InterruptedException();
        return tryAcquireShared(arg) >= 0 ||
            doAcquireSharedNanos(arg, nanosTimeout);
    }

    /**
     * Releases in shared mode.  Implemented by unblocking one or more
     * threads if {@link #tryReleaseShared} returns true.
     *
     * @param arg the release argument.  This value is conveyed to
     *        {@link #tryReleaseShared} but is otherwise uninterpreted
     *        and can represent anything you like.
     * @return the value returned from {@link #tryReleaseShared}
     *
     * 【共享模式】下，如果tryReleaseShared返回true，就解除阻塞一个或多个线程
     */
    public final boolean releaseShared(int arg) {
        if (tryReleaseShared(arg)) {
            doReleaseShared();
            return true;
        }
        return false;
    }

    // Queue inspection methods

    /**
     * Queries whether any threads are waiting to acquire. Note that
     * because cancellations due to interrupts and timeouts may occur
     * at any time, a {@code true} return does not guarantee that any
     * other thread will ever acquire.
     *
     * <p>In this implementation, this operation returns in
     * constant time.
     *
     * @return {@code true} if there may be other threads waiting to acquire
     */
    public final boolean hasQueuedThreads() {
        return head != tail;
    }

    /**
     * Queries whether any threads have ever contended to acquire this
     * synchronizer; that is if an acquire method has ever blocked.
     *
     * <p>In this implementation, this operation returns in
     * constant time.
     *
     * @return {@code true} if there has ever been contention
     */
    public final boolean hasContended() {
        return head != null;
    }

    /**
     * Returns the first (longest-waiting) thread in the queue, or
     * {@code null} if no threads are currently queued.
     *
     * <p>In this implementation, this operation normally returns in
     * constant time, but may iterate upon contention if other threads are
     * concurrently modifying the queue.
     *
     * @return the first (longest-waiting) thread in the queue, or
     *         {@code null} if no threads are currently queued
     */
    public final Thread getFirstQueuedThread() {
        // handle only fast path, else relay
        return (head == tail) ? null : fullGetFirstQueuedThread();
    }

    /**
     * Version of getFirstQueuedThread called when fastpath fails
     */
    private Thread fullGetFirstQueuedThread() {
        /*
         * The first node is normally head.next. Try to get its
         * thread field, ensuring consistent reads: If thread
         * field is nulled out or s.prev is no longer head, then
         * some other thread(s) concurrently performed setHead in
         * between some of our reads. We try this twice before
         * resorting to traversal.
         */
        Node h, s;
        Thread st;
        if (((h = head) != null && (s = h.next) != null &&
             s.prev == head && (st = s.thread) != null) ||
            ((h = head) != null && (s = h.next) != null &&
             s.prev == head && (st = s.thread) != null))
            return st;

        /*
         * Head's next field might not have been set yet, or may have
         * been unset after setHead. So we must check to see if tail
         * is actually first node. If not, we continue on, safely
         * traversing from tail back to head to find first,
         * guaranteeing termination.
         */

        Node t = tail;
        Thread firstThread = null;
        while (t != null && t != head) {
            Thread tt = t.thread;
            if (tt != null)
                firstThread = tt;
            t = t.prev;
        }
        return firstThread;
    }

    /**
     * Returns true if the given thread is currently queued.
     *
     * <p>This implementation traverses the queue to determine
     * presence of the given thread.
     *
     * @param thread the thread
     * @return {@code true} if the given thread is on the queue
     * @throws NullPointerException if the thread is null
     */
    public final boolean isQueued(Thread thread) {
        if (thread == null)
            throw new NullPointerException();
        for (Node p = tail; p != null; p = p.prev)
            if (p.thread == thread)
                return true;
        return false;
    }

    /**
     * Returns {@code true} if the apparent first queued thread, if one
     * exists, is waiting in exclusive mode.  If this method returns
     * {@code true}, and the current thread is attempting to acquire in
     * shared mode (that is, this method is invoked from {@link
     * #tryAcquireShared}) then it is guaranteed that the current thread
     * is not the first queued thread.  Used only as a heuristic in
     * ReentrantReadWriteLock.
     */
    final boolean apparentlyFirstQueuedIsExclusive() {
        Node h, s;
        return (h = head) != null &&
            (s = h.next)  != null &&
            !s.isShared()         &&
            s.thread != null;
    }

    /**
     * Queries whether any threads have been waiting to acquire longer
     * than the current thread.
     *
     * <p>An invocation of this method is equivalent to (but may be
     * more efficient than):
     *  <pre> {@code
     * getFirstQueuedThread() != Thread.currentThread() &&
     * hasQueuedThreads()}</pre>
     *
     * <p>Note that because cancellations due to interrupts and
     * timeouts may occur at any time, a {@code true} return does not
     * guarantee that some other thread will acquire before the current
     * thread.  Likewise, it is possible for another thread to win a
     * race to enqueue after this method has returned {@code false},
     * due to the queue being empty.
     *
     * <p>This method is designed to be used by a fair synchronizer to
     * avoid <a href="AbstractQueuedSynchronizer#barging">barging</a>.
     * Such a synchronizer's {@link #tryAcquire} method should return
     * {@code false}, and its {@link #tryAcquireShared} method should
     * return a negative value, if this method returns {@code true}
     * (unless this is a reentrant acquire).  For example, the {@code
     * tryAcquire} method for a fair, reentrant, exclusive mode
     * synchronizer might look like this:
     *
     *  <pre> {@code
     * protected boolean tryAcquire(int arg) {
     *   if (isHeldExclusively()) {
     *     // A reentrant acquire; increment hold count
     *     return true;
     *   } else if (hasQueuedPredecessors()) {
     *     return false;
     *   } else {
     *     // try to acquire normally
     *   }
     * }}</pre>
     *
     * @return {@code true} if there is a queued thread preceding the
     *         current thread, and {@code false} if the current thread
     *         is at the head of the queue or the queue is empty
     * @since 1.7
     */
    public final boolean hasQueuedPredecessors() {
        // The correctness of this depends on head being initialized
        // before tail and on head.next being accurate if the current
        // thread is first in queue.
        Node t = tail; // Read fields in reverse initialization order
        Node h = head;
        Node s;
        return h != t &&
            ((s = h.next) == null || s.thread != Thread.currentThread());
    }


    // Instrumentation and monitoring methods

    /**
     * Returns an estimate of the number of threads waiting to
     * acquire.  The value is only an estimate because the number of
     * threads may change dynamically while this method traverses
     * internal data structures.  This method is designed for use in
     * monitoring system state, not for synchronization
     * control.
     *
     * @return the estimated number of threads waiting to acquire
     */
    public final int getQueueLength() {
        int n = 0;
        for (Node p = tail; p != null; p = p.prev) {
            if (p.thread != null)
                ++n;
        }
        return n;
    }

    /**
     * Returns a collection containing threads that may be waiting to
     * acquire.  Because the actual set of threads may change
     * dynamically while constructing this result, the returned
     * collection is only a best-effort estimate.  The elements of the
     * returned collection are in no particular order.  This method is
     * designed to facilitate construction of subclasses that provide
     * more extensive monitoring facilities.
     *
     * @return the collection of threads
     */
    public final Collection<Thread> getQueuedThreads() {
        ArrayList<Thread> list = new ArrayList<Thread>();
        for (Node p = tail; p != null; p = p.prev) {
            Thread t = p.thread;
            if (t != null)
                list.add(t);
        }
        return list;
    }

    /**
     * Returns a collection containing threads that may be waiting to
     * acquire in exclusive mode. This has the same properties
     * as {@link #getQueuedThreads} except that it only returns
     * those threads waiting due to an exclusive acquire.
     *
     * @return the collection of threads
     */
    public final Collection<Thread> getExclusiveQueuedThreads() {
        ArrayList<Thread> list = new ArrayList<Thread>();
        for (Node p = tail; p != null; p = p.prev) {
            if (!p.isShared()) {
                Thread t = p.thread;
                if (t != null)
                    list.add(t);
            }
        }
        return list;
    }

    /**
     * Returns a collection containing threads that may be waiting to
     * acquire in shared mode. This has the same properties
     * as {@link #getQueuedThreads} except that it only returns
     * those threads waiting due to a shared acquire.
     *
     * @return the collection of threads
     */
    public final Collection<Thread> getSharedQueuedThreads() {
        ArrayList<Thread> list = new ArrayList<Thread>();
        for (Node p = tail; p != null; p = p.prev) {
            if (p.isShared()) {
                Thread t = p.thread;
                if (t != null)
                    list.add(t);
            }
        }
        return list;
    }

    /**
     * Returns a string identifying this synchronizer, as well as its state.
     * The state, in brackets, includes the String {@code "State ="}
     * followed by the current value of {@link #getState}, and either
     * {@code "nonempty"} or {@code "empty"} depending on whether the
     * queue is empty.
     *
     * @return a string identifying this synchronizer, as well as its state
     */
    public String toString() {
        int s = getState();
        String q  = hasQueuedThreads() ? "non" : "";
        return super.toString() +
            "[State = " + s + ", " + q + "empty queue]";
    }


    // Internal support methods for Conditions

    /**
     * Returns true if a node, always one that was initially placed on
     * a condition queue, is now waiting to reacquire on sync queue.
     * @param node the node
     * @return true if is reacquiring
     */
    final boolean isOnSyncQueue(Node node) {
        if (node.waitStatus == Node.CONDITION || node.prev == null)
            return false;
        if (node.next != null) // If has successor, it must be on queue
            return true;
        /*
         * node.prev can be non-null, but not yet on queue because
         * the CAS to place it on queue can fail. So we have to
         * traverse from tail to make sure it actually made it.  It
         * will always be near the tail in calls to this method, and
         * unless the CAS failed (which is unlikely), it will be
         * there, so we hardly ever traverse much.
         */
        return findNodeFromTail(node);
    }

    /**
     * Returns true if node is on sync queue by searching backwards from tail.
     * Called only when needed by isOnSyncQueue.
     * @return true if present
     */
    private boolean findNodeFromTail(Node node) {
        Node t = tail;
        for (;;) {
            if (t == node)
                return true;
            if (t == null)
                return false;
            t = t.prev;
        }
    }

    /**
     * Transfers a node from a condition queue onto sync queue.
     * Returns true if successful.
     * @param node the node
     * @return true if successfully transferred (else the node was
     * cancelled before signal)
     */
    final boolean transferForSignal(Node node) {
        /*
         * If cannot change waitStatus, the node has been cancelled.
         */
        if (!compareAndSetWaitStatus(node, Node.CONDITION, 0))
            return false;

        /*
         * Splice onto queue and try to set waitStatus of predecessor to
         * indicate that thread is (probably) waiting. If cancelled or
         * attempt to set waitStatus fails, wake up to resync (in which
         * case the waitStatus can be transiently and harmlessly wrong).
         */
        Node p = enq(node);
        int ws = p.waitStatus;
        if (ws > 0 || !compareAndSetWaitStatus(p, ws, Node.SIGNAL))
            LockSupport.unpark(node.thread);
        return true;
    }

    /**
     * Transfers node, if necessary, to sync queue after a cancelled wait.
     * Returns true if thread was cancelled before being signalled.
     *
     * @param node the node
     * @return true if cancelled before the node was signalled
     */
    final boolean transferAfterCancelledWait(Node node) {
        if (compareAndSetWaitStatus(node, Node.CONDITION, 0)) {
            enq(node);
            return true;
        }
        /*
         * If we lost out to a signal(), then we can't proceed
         * until it finishes its enq().  Cancelling during an
         * incomplete transfer is both rare and transient, so just
         * spin.
         */
        while (!isOnSyncQueue(node))
            Thread.yield();
        return false;
    }

    /**
     * Invokes release with current state value; returns saved state.
     * Cancels node and throws exception on failure.
     * @param node the condition node for this wait
     * @return previous sync state
     */
    final int fullyRelease(Node node) {
        boolean failed = true;
        try {
            int savedState = getState();
            if (release(savedState)) {
                failed = false;
                return savedState;
            } else {
                throw new IllegalMonitorStateException();
            }
        } finally {
            if (failed)
                node.waitStatus = Node.CANCELLED;
        }
    }

    // Instrumentation methods for conditions

    /**
     * Queries whether the given ConditionObject
     * uses this synchronizer as its lock.
     *
     * @param condition the condition
     * @return {@code true} if owned
     * @throws NullPointerException if the condition is null
     */
    public final boolean owns(ConditionObject condition) {
        return condition.isOwnedBy(this);
    }

    /**
     * Queries whether any threads are waiting on the given condition
     * associated with this synchronizer. Note that because timeouts
     * and interrupts may occur at any time, a {@code true} return
     * does not guarantee that a future {@code signal} will awaken
     * any threads.  This method is designed primarily for use in
     * monitoring of the system state.
     *
     * @param condition the condition
     * @return {@code true} if there are any waiting threads
     * @throws IllegalMonitorStateException if exclusive synchronization
     *         is not held
     * @throws IllegalArgumentException if the given condition is
     *         not associated with this synchronizer
     * @throws NullPointerException if the condition is null
     */
    public final boolean hasWaiters(ConditionObject condition) {
        if (!owns(condition))
            throw new IllegalArgumentException("Not owner");
        return condition.hasWaiters();
    }

    /**
     * Returns an estimate of the number of threads waiting on the
     * given condition associated with this synchronizer. Note that
     * because timeouts and interrupts may occur at any time, the
     * estimate serves only as an upper bound on the actual number of
     * waiters.  This method is designed for use in monitoring of the
     * system state, not for synchronization control.
     *
     * @param condition the condition
     * @return the estimated number of waiting threads
     * @throws IllegalMonitorStateException if exclusive synchronization
     *         is not held
     * @throws IllegalArgumentException if the given condition is
     *         not associated with this synchronizer
     * @throws NullPointerException if the condition is null
     */
    public final int getWaitQueueLength(ConditionObject condition) {
        if (!owns(condition))
            throw new IllegalArgumentException("Not owner");
        return condition.getWaitQueueLength();
    }

    /**
     * Returns a collection containing those threads that may be
     * waiting on the given condition associated with this
     * synchronizer.  Because the actual set of threads may change
     * dynamically while constructing this result, the returned
     * collection is only a best-effort estimate. The elements of the
     * returned collection are in no particular order.
     *
     * @param condition the condition
     * @return the collection of threads
     * @throws IllegalMonitorStateException if exclusive synchronization
     *         is not held
     * @throws IllegalArgumentException if the given condition is
     *         not associated with this synchronizer
     * @throws NullPointerException if the condition is null
     */
    public final Collection<Thread> getWaitingThreads(ConditionObject condition) {
        if (!owns(condition))
            throw new IllegalArgumentException("Not owner");
        return condition.getWaitingThreads();
    }

    /**
     * Condition implementation for a {@link
     * AbstractQueuedSynchronizer} serving as the basis of a {@link
     * Lock} implementation.
     *
     * <p>Method documentation for this class describes mechanics,
     * not behavioral specifications from the point of view of Lock
     * and Condition users. Exported versions of this class will in
     * general need to be accompanied by documentation describing
     * condition semantics that rely on those of the associated
     * {@code AbstractQueuedSynchronizer}.
     *
     * <p>This class is Serializable, but all fields are transient,
     * so deserialized conditions have no waiters.
     */
    public class ConditionObject implements Condition, java.io.Serializable {
        private static final long serialVersionUID = 1173984872572414699L;
        /** First node of condition queue. */
        private transient Node firstWaiter;
        /** Last node of condition queue. */
        private transient Node lastWaiter;

        /**
         * Creates a new {@code ConditionObject} instance.
         */
        public ConditionObject() { }

        // Internal methods

        /**
         * Adds a new waiter to wait queue.
         * @return its new wait node
         */
        private Node addConditionWaiter() {
            Node t = lastWaiter;
            // If lastWaiter is cancelled, clean out.
            if (t != null && t.waitStatus != Node.CONDITION) {
                unlinkCancelledWaiters();
                t = lastWaiter;
            }
            Node node = new Node(Thread.currentThread(), Node.CONDITION);
            if (t == null)
                firstWaiter = node;
            else
                t.nextWaiter = node;
            lastWaiter = node;
            return node;
        }

        /**
         * Removes and transfers nodes until hit non-cancelled one or
         * null. Split out from signal in part to encourage compilers
         * to inline the case of no waiters.
         * @param first (non-null) the first node on condition queue
         */
        private void doSignal(Node first) {
            do {
                if ( (firstWaiter = first.nextWaiter) == null)
                    lastWaiter = null;
                first.nextWaiter = null;
            } while (!transferForSignal(first) &&
                     (first = firstWaiter) != null);
        }

        /**
         * Removes and transfers all nodes.
         * @param first (non-null) the first node on condition queue
         */
        private void doSignalAll(Node first) {
            lastWaiter = firstWaiter = null;
            do {
                Node next = first.nextWaiter;
                first.nextWaiter = null;
                transferForSignal(first);
                first = next;
            } while (first != null);
        }

        /**
         * Unlinks cancelled waiter nodes from condition queue.
         * Called only while holding lock. This is called when
         * cancellation occurred during condition wait, and upon
         * insertion of a new waiter when lastWaiter is seen to have
         * been cancelled. This method is needed to avoid garbage
         * retention in the absence of signals. So even though it may
         * require a full traversal, it comes into play only when
         * timeouts or cancellations occur in the absence of
         * signals. It traverses all nodes rather than stopping at a
         * particular target to unlink all pointers to garbage nodes
         * without requiring many re-traversals during cancellation
         * storms.
         */
        private void unlinkCancelledWaiters() {
            Node t = firstWaiter;
            Node trail = null;
            while (t != null) {
                Node next = t.nextWaiter;
                if (t.waitStatus != Node.CONDITION) {
                    t.nextWaiter = null;
                    if (trail == null)
                        firstWaiter = next;
                    else
                        trail.nextWaiter = next;
                    if (next == null)
                        lastWaiter = trail;
                }
                else
                    trail = t;
                t = next;
            }
        }

        // public methods

        /**
         * Moves the longest-waiting thread, if one exists, from the
         * wait queue for this condition to the wait queue for the
         * owning lock.
         *
         * @throws IllegalMonitorStateException if {@link #isHeldExclusively}
         *         returns {@code false}
         */
        public final void signal() {
            if (!isHeldExclusively())
                throw new IllegalMonitorStateException();
            Node first = firstWaiter;
            if (first != null)
                doSignal(first);
        }

        /**
         * Moves all threads from the wait queue for this condition to
         * the wait queue for the owning lock.
         *
         * @throws IllegalMonitorStateException if {@link #isHeldExclusively}
         *         returns {@code false}
         */
        public final void signalAll() {
            if (!isHeldExclusively())
                throw new IllegalMonitorStateException();
            Node first = firstWaiter;
            if (first != null)
                doSignalAll(first);
        }

        /**
         * Implements uninterruptible condition wait.
         * <ol>
         * <li> Save lock state returned by {@link #getState}.
         * <li> Invoke {@link #release} with saved state as argument,
         *      throwing IllegalMonitorStateException if it fails.
         * <li> Block until signalled.
         * <li> Reacquire by invoking specialized version of
         *      {@link #acquire} with saved state as argument.
         * </ol>
         */
        public final void awaitUninterruptibly() {
            Node node = addConditionWaiter();
            int savedState = fullyRelease(node);
            boolean interrupted = false;
            while (!isOnSyncQueue(node)) {
                LockSupport.park(this);
                if (Thread.interrupted())
                    interrupted = true;
            }
            if (acquireQueued(node, savedState) || interrupted)
                selfInterrupt();
        }

        /*
         * For interruptible waits, we need to track whether to throw
         * InterruptedException, if interrupted while blocked on
         * condition, versus reinterrupt current thread, if
         * interrupted while blocked waiting to re-acquire.
         */

        /** Mode meaning to reinterrupt on exit from wait */
        private static final int REINTERRUPT =  1;
        /** Mode meaning to throw InterruptedException on exit from wait */
        private static final int THROW_IE    = -1;

        /**
         * Checks for interrupt, returning THROW_IE if interrupted
         * before signalled, REINTERRUPT if after signalled, or
         * 0 if not interrupted.
         */
        private int checkInterruptWhileWaiting(Node node) {
            return Thread.interrupted() ?
                (transferAfterCancelledWait(node) ? THROW_IE : REINTERRUPT) :
                0;
        }

        /**
         * Throws InterruptedException, reinterrupts current thread, or
         * does nothing, depending on mode.
         */
        private void reportInterruptAfterWait(int interruptMode)
            throws InterruptedException {
            if (interruptMode == THROW_IE)
                throw new InterruptedException();
            else if (interruptMode == REINTERRUPT)
                selfInterrupt();
        }

        /**
         * Implements interruptible condition wait.
         * <ol>
         * <li> If current thread is interrupted, throw InterruptedException.
         * <li> Save lock state returned by {@link #getState}.
         * <li> Invoke {@link #release} with saved state as argument,
         *      throwing IllegalMonitorStateException if it fails.
         * <li> Block until signalled or interrupted.
         * <li> Reacquire by invoking specialized version of
         *      {@link #acquire} with saved state as argument.
         * <li> If interrupted while blocked in step 4, throw InterruptedException.
         * </ol>
         */
        public final void await() throws InterruptedException {
            if (Thread.interrupted())
                throw new InterruptedException();
            Node node = addConditionWaiter();
            int savedState = fullyRelease(node);
            int interruptMode = 0;
            while (!isOnSyncQueue(node)) {
                LockSupport.park(this);
                if ((interruptMode = checkInterruptWhileWaiting(node)) != 0)
                    break;
            }
            if (acquireQueued(node, savedState) && interruptMode != THROW_IE)
                interruptMode = REINTERRUPT;
            if (node.nextWaiter != null) // clean up if cancelled
                unlinkCancelledWaiters();
            if (interruptMode != 0)
                reportInterruptAfterWait(interruptMode);
        }

        /**
         * Implements timed condition wait.
         * <ol>
         * <li> If current thread is interrupted, throw InterruptedException.
         * <li> Save lock state returned by {@link #getState}.
         * <li> Invoke {@link #release} with saved state as argument,
         *      throwing IllegalMonitorStateException if it fails.
         * <li> Block until signalled, interrupted, or timed out.
         * <li> Reacquire by invoking specialized version of
         *      {@link #acquire} with saved state as argument.
         * <li> If interrupted while blocked in step 4, throw InterruptedException.
         * </ol>
         */
        public final long awaitNanos(long nanosTimeout)
                throws InterruptedException {
            if (Thread.interrupted())
                throw new InterruptedException();
            Node node = addConditionWaiter();
            int savedState = fullyRelease(node);
            final long deadline = System.nanoTime() + nanosTimeout;
            int interruptMode = 0;
            while (!isOnSyncQueue(node)) {
                if (nanosTimeout <= 0L) {
                    transferAfterCancelledWait(node);
                    break;
                }
                if (nanosTimeout >= spinForTimeoutThreshold)
                    LockSupport.parkNanos(this, nanosTimeout);
                if ((interruptMode = checkInterruptWhileWaiting(node)) != 0)
                    break;
                nanosTimeout = deadline - System.nanoTime();
            }
            if (acquireQueued(node, savedState) && interruptMode != THROW_IE)
                interruptMode = REINTERRUPT;
            if (node.nextWaiter != null)
                unlinkCancelledWaiters();
            if (interruptMode != 0)
                reportInterruptAfterWait(interruptMode);
            return deadline - System.nanoTime();
        }

        /**
         * Implements absolute timed condition wait.
         * <ol>
         * <li> If current thread is interrupted, throw InterruptedException.
         * <li> Save lock state returned by {@link #getState}.
         * <li> Invoke {@link #release} with saved state as argument,
         *      throwing IllegalMonitorStateException if it fails.
         * <li> Block until signalled, interrupted, or timed out.
         * <li> Reacquire by invoking specialized version of
         *      {@link #acquire} with saved state as argument.
         * <li> If interrupted while blocked in step 4, throw InterruptedException.
         * <li> If timed out while blocked in step 4, return false, else true.
         * </ol>
         */
        public final boolean awaitUntil(Date deadline)
                throws InterruptedException {
            long abstime = deadline.getTime();
            if (Thread.interrupted())
                throw new InterruptedException();
            Node node = addConditionWaiter();
            int savedState = fullyRelease(node);
            boolean timedout = false;
            int interruptMode = 0;
            while (!isOnSyncQueue(node)) {
                if (System.currentTimeMillis() > abstime) {
                    timedout = transferAfterCancelledWait(node);
                    break;
                }
                LockSupport.parkUntil(this, abstime);
                if ((interruptMode = checkInterruptWhileWaiting(node)) != 0)
                    break;
            }
            if (acquireQueued(node, savedState) && interruptMode != THROW_IE)
                interruptMode = REINTERRUPT;
            if (node.nextWaiter != null)
                unlinkCancelledWaiters();
            if (interruptMode != 0)
                reportInterruptAfterWait(interruptMode);
            return !timedout;
        }

        /**
         * Implements timed condition wait.
         * <ol>
         * <li> If current thread is interrupted, throw InterruptedException.
         * <li> Save lock state returned by {@link #getState}.
         * <li> Invoke {@link #release} with saved state as argument,
         *      throwing IllegalMonitorStateException if it fails.
         * <li> Block until signalled, interrupted, or timed out.
         * <li> Reacquire by invoking specialized version of
         *      {@link #acquire} with saved state as argument.
         * <li> If interrupted while blocked in step 4, throw InterruptedException.
         * <li> If timed out while blocked in step 4, return false, else true.
         * </ol>
         */
        public final boolean await(long time, TimeUnit unit)
                throws InterruptedException {
            long nanosTimeout = unit.toNanos(time);
            if (Thread.interrupted())
                throw new InterruptedException();
            Node node = addConditionWaiter();
            int savedState = fullyRelease(node);
            final long deadline = System.nanoTime() + nanosTimeout;
            boolean timedout = false;
            int interruptMode = 0;
            while (!isOnSyncQueue(node)) {
                if (nanosTimeout <= 0L) {
                    timedout = transferAfterCancelledWait(node);
                    break;
                }
                if (nanosTimeout >= spinForTimeoutThreshold)
                    LockSupport.parkNanos(this, nanosTimeout);
                if ((interruptMode = checkInterruptWhileWaiting(node)) != 0)
                    break;
                nanosTimeout = deadline - System.nanoTime();
            }
            if (acquireQueued(node, savedState) && interruptMode != THROW_IE)
                interruptMode = REINTERRUPT;
            if (node.nextWaiter != null)
                unlinkCancelledWaiters();
            if (interruptMode != 0)
                reportInterruptAfterWait(interruptMode);
            return !timedout;
        }

        //  support for instrumentation

        /**
         * Returns true if this condition was created by the given
         * synchronization object.
         *
         * @return {@code true} if owned
         */
        final boolean isOwnedBy(AbstractQueuedSynchronizer sync) {
            return sync == AbstractQueuedSynchronizer.this;
        }

        /**
         * Queries whether any threads are waiting on this condition.
         * Implements {@link AbstractQueuedSynchronizer#hasWaiters(ConditionObject)}.
         *
         * @return {@code true} if there are any waiting threads
         * @throws IllegalMonitorStateException if {@link #isHeldExclusively}
         *         returns {@code false}
         */
        protected final boolean hasWaiters() {
            if (!isHeldExclusively())
                throw new IllegalMonitorStateException();
            for (Node w = firstWaiter; w != null; w = w.nextWaiter) {
                if (w.waitStatus == Node.CONDITION)
                    return true;
            }
            return false;
        }

        /**
         * Returns an estimate of the number of threads waiting on
         * this condition.
         * Implements {@link AbstractQueuedSynchronizer#getWaitQueueLength(ConditionObject)}.
         *
         * @return the estimated number of waiting threads
         * @throws IllegalMonitorStateException if {@link #isHeldExclusively}
         *         returns {@code false}
         */
        protected final int getWaitQueueLength() {
            if (!isHeldExclusively())
                throw new IllegalMonitorStateException();
            int n = 0;
            for (Node w = firstWaiter; w != null; w = w.nextWaiter) {
                if (w.waitStatus == Node.CONDITION)
                    ++n;
            }
            return n;
        }

        /**
         * Returns a collection containing those threads that may be
         * waiting on this Condition.
         * Implements {@link AbstractQueuedSynchronizer#getWaitingThreads(ConditionObject)}.
         *
         * @return the collection of threads
         * @throws IllegalMonitorStateException if {@link #isHeldExclusively}
         *         returns {@code false}
         */
        protected final Collection<Thread> getWaitingThreads() {
            if (!isHeldExclusively())
                throw new IllegalMonitorStateException();
            ArrayList<Thread> list = new ArrayList<Thread>();
            for (Node w = firstWaiter; w != null; w = w.nextWaiter) {
                if (w.waitStatus == Node.CONDITION) {
                    Thread t = w.thread;
                    if (t != null)
                        list.add(t);
                }
            }
            return list;
        }
    }

    /**
     * Setup to support compareAndSet. We need to natively implement
     * this here: For the sake of permitting future enhancements, we
     * cannot explicitly subclass AtomicInteger, which would be
     * efficient and useful otherwise. So, as the lesser of evils, we
     * natively implement using hotspot intrinsics API. And while we
     * are at it, we do the same for other CASable fields (which could
     * otherwise be done with atomic field updaters).
     */
<<<<<<< HEAD
    // sun.misc.Unsafe 是JDK内部用的工具类。它通过暴露一些Java意义上说“不安全”的功能给Java层代码，来让JDK能够更多的使用Java代码来实现一些原本是平台相关的、需要使用native语言（例如C或C++）才可以实现的功能。该类不应该在JDK核心类库之外使用。
=======
    // 获取Unsafe类的实例，注意这种方式仅限于jdk自己使用，普通用户是无法这样调用的
>>>>>>> ef99e317
    private static final Unsafe unsafe = Unsafe.getUnsafe();
    // 状态变量state的偏移量
    private static final long stateOffset;
    // 头节点的偏移量
    private static final long headOffset;
    // 尾节点的偏移量
    private static final long tailOffset;
    // 等待状态的偏移量（Node的属性）
    private static final long waitStatusOffset;
    // 下一个节点的偏移量（Node的属性）
    private static final long nextOffset;

    static {
        try {
<<<<<<< HEAD
            //unsafe.objectFieldOffset获取某个字段相对Java对象的“起始地址”的偏移量
=======
            // 获取state的偏移量
>>>>>>> ef99e317
            stateOffset = unsafe.objectFieldOffset
                (AbstractQueuedSynchronizer.class.getDeclaredField("state"));
            // 获取head的偏移量
            headOffset = unsafe.objectFieldOffset
                (AbstractQueuedSynchronizer.class.getDeclaredField("head"));
            // 获取tail的偏移量
            tailOffset = unsafe.objectFieldOffset
                (AbstractQueuedSynchronizer.class.getDeclaredField("tail"));
            // 获取waitStatus的偏移量
            waitStatusOffset = unsafe.objectFieldOffset
                (Node.class.getDeclaredField("waitStatus"));
            // 获取next的偏移量
            nextOffset = unsafe.objectFieldOffset
                (Node.class.getDeclaredField("next"));

        } catch (Exception ex) { throw new Error(ex); }
    }

    /**
     * CAS head field. Used only by enq.
     * CAS 比较更新{@link #head}
     */
    private final boolean compareAndSetHead(Node update) {
        return unsafe.compareAndSwapObject(this, headOffset, null, update);
    }

    /**
     * CAS tail field. Used only by enq.
     * CAS 比较更新{@link #tail}
     */
    private final boolean compareAndSetTail(Node expect, Node update) {
        return unsafe.compareAndSwapObject(this, tailOffset, expect, update);
    }

    /**
     * CAS waitStatus field of a node.
<<<<<<< HEAD
     * CAS 比较更新node的waitStatus
=======
     * 调用Unsafe的方法原子更新state
>>>>>>> ef99e317
     */
    private static final boolean compareAndSetWaitStatus(Node node,
                                                         int expect,
                                                         int update) {
        return unsafe.compareAndSwapInt(node, waitStatusOffset,
                                        expect, update);
    }

    /**
     * CAS next field of a node.
     */
    private static final boolean compareAndSetNext(Node node,
                                                   Node expect,
                                                   Node update) {
        return unsafe.compareAndSwapObject(node, nextOffset, expect, update);
    }
}<|MERGE_RESOLUTION|>--- conflicted
+++ resolved
@@ -508,11 +508,7 @@
 
         /**
          * Returns true if node is waiting in shared mode.
-<<<<<<< HEAD
-         * 是否是【共享模式】
-=======
          * 是否是共享模式
->>>>>>> ef99e317
          */
         final boolean isShared() {
             return nextWaiter == SHARED;
@@ -525,11 +521,7 @@
          *
          * @return the predecessor of this node
          *
-<<<<<<< HEAD
          * 获取前驱节点
-=======
-         * 获取前一个节点
->>>>>>> ef99e317
          */
         final Node predecessor() throws NullPointerException {
             Node p = prev;
@@ -564,23 +556,15 @@
      * If head exists, its waitStatus is guaranteed not to be
      * CANCELLED.
      *
-<<<<<<< HEAD
      * 等待队列的头部节点(延迟初始化，仅仅方法{@link #setHead(Node)} 被修改))
-=======
-     * 队列的头节点
->>>>>>> ef99e317
      */
     private transient volatile Node head;
 
     /**
      * Tail of the wait queue, lazily initialized.  Modified only via
      * method enq to add new wait node.
-<<<<<<< HEAD
      *
      * 等待队列的尾部节点(延迟初始化，仅仅方法{@link #enq(Node)} 中添加新的等待节点时被修改)
-=======
-     * 队列的尾节点
->>>>>>> ef99e317
      */
     private transient volatile Node tail;
 
@@ -1250,12 +1234,9 @@
      *         thrown in a consistent fashion for synchronization to work
      *         correctly.
      * @throws UnsupportedOperationException if shared mode is not supported
-<<<<<<< HEAD
      *
      * 尝试以【共享模式】获取。此方法应该查询对象的状态是否允许以共享模式获取它，如果允许，则获取它。
-=======
      * 【共享模式】下使用：尝试获取锁
->>>>>>> ef99e317
      */
     protected int tryAcquireShared(int arg) {
         throw new UnsupportedOperationException();
@@ -1281,13 +1262,10 @@
      *         thrown in a consistent fashion for synchronization to work
      *         correctly.
      * @throws UnsupportedOperationException if shared mode is not supported
-<<<<<<< HEAD
      *
      * 【共享模式】- 尝试释放锁
      *  - 尝试设置状态以反映共享模式下的(锁)释放。
-=======
      * 【共享模式】下使用：尝试释放锁
->>>>>>> ef99e317
      */
     protected boolean tryReleaseShared(int arg) {
         throw new UnsupportedOperationException();
@@ -2400,11 +2378,7 @@
      * are at it, we do the same for other CASable fields (which could
      * otherwise be done with atomic field updaters).
      */
-<<<<<<< HEAD
-    // sun.misc.Unsafe 是JDK内部用的工具类。它通过暴露一些Java意义上说“不安全”的功能给Java层代码，来让JDK能够更多的使用Java代码来实现一些原本是平台相关的、需要使用native语言（例如C或C++）才可以实现的功能。该类不应该在JDK核心类库之外使用。
-=======
     // 获取Unsafe类的实例，注意这种方式仅限于jdk自己使用，普通用户是无法这样调用的
->>>>>>> ef99e317
     private static final Unsafe unsafe = Unsafe.getUnsafe();
     // 状态变量state的偏移量
     private static final long stateOffset;
@@ -2419,11 +2393,7 @@
 
     static {
         try {
-<<<<<<< HEAD
-            //unsafe.objectFieldOffset获取某个字段相对Java对象的“起始地址”的偏移量
-=======
             // 获取state的偏移量
->>>>>>> ef99e317
             stateOffset = unsafe.objectFieldOffset
                 (AbstractQueuedSynchronizer.class.getDeclaredField("state"));
             // 获取head的偏移量
@@ -2460,11 +2430,7 @@
 
     /**
      * CAS waitStatus field of a node.
-<<<<<<< HEAD
      * CAS 比较更新node的waitStatus
-=======
-     * 调用Unsafe的方法原子更新state
->>>>>>> ef99e317
      */
     private static final boolean compareAndSetWaitStatus(Node node,
                                                          int expect,
